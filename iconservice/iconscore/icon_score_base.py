--- conflicted
+++ resolved
@@ -27,12 +27,9 @@
 from ..base.address import Address
 from ..base.block import Block
 from ..base.exception import *
-<<<<<<< HEAD
 from ..base.icx import Icx
 from ..base.message import Message
 from ..base.transaction import Transaction
-=======
->>>>>>> 9dc9859a
 from ..base.type_converter import TypeConverter
 from ..database.db import IconScoreDatabase, DatabaseObserver
 
