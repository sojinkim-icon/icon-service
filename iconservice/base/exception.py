# -*- coding: utf-8 -*-

# Copyright 2017-2018 theloop Inc.
#
# Licensed under the Apache License, Version 2.0 (the "License");
# you may not use this file except in compliance with the License.
# You may obtain a copy of the License at
#
# http://www.apache.org/licenses/LICENSE-2.0
#
# Unless required by applicable law or agreed to in writing, software
# distributed under the License is distributed on an "AS IS" BASIS,
# WITHOUT WARRANTIES OR CONDITIONS OF ANY KIND, either express or implied.
# See the License for the specific language governing permissions and
# limitations under the License.

import traceback
from enum import IntEnum, unique
from functools import wraps


@unique
class ExceptionCode(IntEnum):
    """Result code enumeration

    Refer to http://www.simple-is-better.org/json-rpc/jsonrpc20.html#examples
    """
    OK = 0

    # -32000 ~ -32099: Server error
    INVALID_REQUEST = -32600
    METHOD_NOT_FOUND = -32601
    INVALID_PARAMS = -32602
    INTERNAL_ERROR = -32603
    PARSE_ERROR = -32700

    LOCKED_ACCOUNT = -40000
    NOT_ENOUGH_BALANCE = -40001
    INVALID_FEE = -40002

    def __str__(self) -> str:
        if self.value == self.INVALID_REQUEST:
            return "Invalid Request"
        else:
            return str(self.name).capitalize().replace('_', ' ')


# 아이콘 서비스에서 사용하는 모든 예외는 다음을 상속받는다.
class IconServiceBaseException(BaseException):

    def __init__(self, message: str):
        self.__message = message

    @property
    def message(self):
        return self.__message


class DatabaseException(IconServiceBaseException):
    pass


class IcxException(IconServiceBaseException):
    """Defines Icx Errors
    """

    def __init__(self, code: ExceptionCode, message: str = None) -> None:
        if message is None or message == '':
            message = str(code)

        super().__init__(message)
        self.__code = code

    @property
    def code(self):
        return self.__code

    def __str__(self):
        return f'msg: {self.message} code: {self.code}'


class IconScoreBaseException(IconServiceBaseException):
    def __init__(self, message: str) -> None:
        super().__init__(message)


class IconScoreException(IconScoreBaseException):
    def __init__(self, message: str, func_name: str, cls_name: str) -> None:
        super().__init__(message)
        self.__func_name = func_name
        self.__cls_name = cls_name

    @property
    def func_name(self):
        return self.__func_name

    @property
    def cls_name(self):
        return self.__cls_name

    def __str__(self):
        return f'msg: {self.message} func: {self.func_name} cls: {self.cls_name}'


# 예외 검사 간편하게 할 수 있는 함수인데..
# 사용할지 안할지는 지켜본다.
def check_exception(func):
    @wraps(func)
    def _wrapper(*args, **kwargs):
        try:
            return func(*args, **kwargs)
        except IconScoreException:
            pass
        except IconScoreBaseException:
            log_call_stack = traceback.format_stack()
            log_exec = traceback.format_exc()
            # TODO replace log function
            print(f'call_stack\n', *log_call_stack, log_exec)
        except IcxException:
            log_call_stack = traceback.format_stack()
            log_exec = traceback.format_exc()
            # TODO replace log function
            print(f'call_stack\n', *log_call_stack, log_exec)
        except IconServiceBaseException:
            log_call_stack = traceback.format_stack()
            log_exec = traceback.format_exc()
            # TODO replace log function
            print(f'call_stack\n', *log_call_stack, log_exec)
        except Exception:
            raise
        finally:
            pass
    return _wrapper


class ExternalException(IconScoreException):
    pass


class PayableException(IconScoreException):
    pass

<<<<<<< HEAD

class ScoreInstallException(IconServiceBaseException):
    pass


class ScoreInstallExtractException(IconServiceBaseException):
    pass
=======
>>>>>>> 92903c91
<|MERGE_RESOLUTION|>--- conflicted
+++ resolved
@@ -140,13 +140,10 @@
 class PayableException(IconScoreException):
     pass
 
-<<<<<<< HEAD
 
-class ScoreInstallException(IconServiceBaseException):
+class ScoreInstallException(IconScoreException):
     pass
 
 
-class ScoreInstallExtractException(IconServiceBaseException):
-    pass
-=======
->>>>>>> 92903c91
+class ScoreInstallExtractException(IconScoreException):
+    pass